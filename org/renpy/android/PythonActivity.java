--- conflicted
+++ resolved
@@ -76,11 +76,7 @@
 
         Hardware.context = this;
         Action.context = this;
-<<<<<<< HEAD
-		PythonActivity.mActivity = this;
-=======
-        this.mActivity = this;
->>>>>>> 784f3fe7
+		this.mActivity = this;
 
         getWindowManager().getDefaultDisplay().getMetrics(Hardware.metrics);
 
@@ -343,7 +339,6 @@
         }
     }
 
-<<<<<<< HEAD
 	protected void onDestroy() {
         mPurchaseDatabase.close();
         mBillingService.unbind();
@@ -354,7 +349,28 @@
 
 		//Log.i(TAG, "on destroy (exit1)");
         System.exit(0);
-	}
+    }
+
+    public static void start_service(String serviceTitle, String serviceDescription,
+            String pythonServiceArgument) {
+        Intent serviceIntent = new Intent(PythonActivity.mActivity, PythonService.class);
+        String argument = PythonActivity.mActivity.getFilesDir().getAbsolutePath();
+        String filesDirectory = PythonActivity.mActivity.mPath.getAbsolutePath();
+        serviceIntent.putExtra("androidPrivate", argument);
+        serviceIntent.putExtra("androidArgument", filesDirectory);
+        serviceIntent.putExtra("pythonHome", argument);
+        serviceIntent.putExtra("pythonPath", argument + ":" + filesDirectory + "/lib");
+        serviceIntent.putExtra("serviceTitle", serviceTitle);
+        serviceIntent.putExtra("serviceDescription", serviceDescription);
+        serviceIntent.putExtra("pythonServiceArgument", pythonServiceArgument);
+        PythonActivity.mActivity.startService(serviceIntent);
+    }
+
+    public static void stop_service() {
+        Intent serviceIntent = new Intent(PythonActivity.mActivity, PythonService.class);
+        PythonActivity.mActivity.stopService(serviceIntent);
+    }
+
 
 
 	//----------------------------------------------------------------------------
@@ -545,33 +561,4 @@
 		return mActivity.mBillingQueue.remove(0);
 	}
 
-=======
-    protected void onDestroy() {
-        if (mView != null) {
-            mView.onDestroy();
-        }
-        System.exit(0);
-    }
-
-    public static void start_service(String serviceTitle, String serviceDescription,
-            String pythonServiceArgument) {
-        Intent serviceIntent = new Intent(PythonActivity.mActivity, PythonService.class);
-        String argument = PythonActivity.mActivity.getFilesDir().getAbsolutePath();
-        String filesDirectory = PythonActivity.mActivity.mPath.getAbsolutePath();
-        serviceIntent.putExtra("androidPrivate", argument);
-        serviceIntent.putExtra("androidArgument", filesDirectory);
-        serviceIntent.putExtra("pythonHome", argument);
-        serviceIntent.putExtra("pythonPath", argument + ":" + filesDirectory + "/lib");
-        serviceIntent.putExtra("serviceTitle", serviceTitle);
-        serviceIntent.putExtra("serviceDescription", serviceDescription);
-        serviceIntent.putExtra("pythonServiceArgument", pythonServiceArgument);
-        PythonActivity.mActivity.startService(serviceIntent);
-    }
-
-    public static void stop_service() {
-        Intent serviceIntent = new Intent(PythonActivity.mActivity, PythonService.class);
-        PythonActivity.mActivity.stopService(serviceIntent);
-    }
-
->>>>>>> 784f3fe7
 }
