--- conflicted
+++ resolved
@@ -10,14 +10,11 @@
 import android.view.WindowManager;
 import android.widget.Toast;
 import android.util.Log;
-<<<<<<< HEAD
 import android.content.pm.PackageManager;
 import android.content.pm.ApplicationInfo;
-=======
 import android.util.DisplayMetrics;
 import android.os.Debug;
 import android.widget.FrameLayout;
->>>>>>> d0c66668
 
 import java.io.InputStream;
 import java.io.FileInputStream;
@@ -27,19 +24,6 @@
 import java.io.IOException;
 import java.util.Collections;
 import java.util.Iterator;
-
-// Billing
-import org.renpy.android.Configuration;
-import org.renpy.android.billing.BillingService.RequestPurchase;
-import org.renpy.android.billing.BillingService.RestoreTransactions;
-import org.renpy.android.billing.Consts.PurchaseState;
-import org.renpy.android.billing.Consts.ResponseCode;
-import org.renpy.android.billing.PurchaseObserver;
-import org.renpy.android.billing.BillingService;
-import org.renpy.android.billing.PurchaseDatabase;
-import org.renpy.android.billing.Consts;
-import org.renpy.android.billing.ResponseHandler;
-import org.renpy.android.billing.Security;
 import android.os.Handler;
 import android.database.Cursor;
 import java.util.List;
@@ -58,14 +42,10 @@
 
     // The SDLSurfaceView we contain.
     public static SDLSurfaceView mView = null;
-<<<<<<< HEAD
+    public static FrameLayout mFrameLayout = null;
     public static PythonActivity mActivity = null;
     public static ApplicationInfo mInfo = null;
-=======
-    public static FrameLayout mFrameLayout = null;
-    public static PythonActivity mActivity = null;
 	public static String mExpansionFile = null;
->>>>>>> d0c66668
 
     // Did we launch our thread?
     private boolean mLaunchedThread = false;
@@ -157,35 +137,24 @@
         } catch (PackageManager.NameNotFoundException e) {
         }
 
-        if ( Configuration.use_billing ) {
-            mBillingHandler = new Handler();
-        }
-
         // Start showing an SDLSurfaceView.
         mView = new SDLSurfaceView(
-<<<<<<< HEAD
                 this,
                 mPath.getAbsolutePath());
 
         Hardware.view = mView;
-        setContentView(mView);
+
+        mFrameLayout = new FrameLayout(this);
+        mFrameLayout.addView(mView);
+
+        setContentView(mFrameLayout);
 
         // Force the background window color if asked
         if ( this.mInfo.metaData.containsKey("android.background_color") ) {
             getWindow().getDecorView().setBackgroundColor(
                 this.mInfo.metaData.getInt("android.background_color"));
         }
-=======
-            this,
-            mPath.getAbsolutePath());
-        Hardware.view = mView;
-
-
-        mFrameLayout = new FrameLayout(this);
-        mFrameLayout.addView(mView);
-
-        setContentView(mFrameLayout);
->>>>>>> d0c66668
+
     }
 
     /**
@@ -295,18 +264,13 @@
 
         System.loadLibrary("sdl");
         System.loadLibrary("sdl_image");
-<<<<<<< HEAD
         System.loadLibrary("sdl_ttf");
+
+    	try {
         System.loadLibrary("sdl_mixer");
-=======
-    	System.loadLibrary("sdl_ttf");
-
-    	try {
-    		System.loadLibrary("sdl_mixer");
         } catch(UnsatisfiedLinkError e) {
         }
 
->>>>>>> d0c66668
         System.loadLibrary("python2.7");
         System.loadLibrary("application");
         System.loadLibrary("sdl_main");
@@ -408,8 +372,7 @@
     }
 
     protected void onDestroy() {
-        mPurchaseDatabase.close();
-        mBillingService.unbind();
+    	devicePurchase.destroy();
 
         if (mView != null) {
             mView.onDestroy();
@@ -510,203 +473,6 @@
         }
     }
 
-<<<<<<< HEAD
-    //----------------------------------------------------------------------------
-    // Billing
-    //
-    class PythonPurchaseObserver extends PurchaseObserver {
-        public PythonPurchaseObserver(Handler handler) {
-            super(PythonActivity.this, handler);
-        }
-
-        @Override
-        public void onBillingSupported(boolean supported, String type) {
-            if (Consts.DEBUG) {
-                Log.i(TAG, "supported: " + supported);
-            }
-
-            String sup = "1";
-            if ( !supported )
-                sup = "0";
-            if (type == null)
-                type = Consts.ITEM_TYPE_INAPP;
-
-            // add notification for python message queue
-            mActivity.mBillingQueue.add("billingSupported|" + type + "|" + sup);
-
-            // for managed items, restore the database
-            if ( type == Consts.ITEM_TYPE_INAPP && supported ) {
-                restoreDatabase();
-            }
-        }
-
-        @Override
-        public void onPurchaseStateChange(PurchaseState purchaseState, String itemId,
-                int quantity, long purchaseTime, String developerPayload) {
-            mActivity.mBillingQueue.add(
-                "purchaseStateChange|" + itemId + "|" + purchaseState.toString());
-        }
-
-        @Override
-        public void onRequestPurchaseResponse(RequestPurchase request,
-                ResponseCode responseCode) {
-            mActivity.mBillingQueue.add(
-                "requestPurchaseResponse|" + request.mProductId + "|" + responseCode.toString());
-        }
-
-        @Override
-        public void onRestoreTransactionsResponse(RestoreTransactions request,
-                ResponseCode responseCode) {
-            if (responseCode == ResponseCode.RESULT_OK) {
-                mActivity.mBillingQueue.add("restoreTransaction|ok");
-                if (Consts.DEBUG) {
-                    Log.d(TAG, "completed RestoreTransactions request");
-                }
-                // Update the shared preferences so that we don't perform
-                // a RestoreTransactions again.
-                SharedPreferences prefs = getPreferences(Context.MODE_PRIVATE);
-                SharedPreferences.Editor edit = prefs.edit();
-                edit.putBoolean(DB_INITIALIZED, true);
-                edit.commit();
-            } else {
-                if (Consts.DEBUG) {
-                    Log.d(TAG, "RestoreTransactions error: " + responseCode);
-                }
-
-                mActivity.mBillingQueue.add(
-                    "restoreTransaction|error|" + responseCode.toString());
-            }
-        }
-    }
-
-    /**
-     * If the database has not been initialized, we send a
-     * RESTORE_TRANSACTIONS request to Android Market to get the list of purchased items
-     * for this user. This happens if the application has just been installed
-     * or the user wiped data. We do not want to do this on every startup, rather, we want to do
-     * only when the database needs to be initialized.
-     */
-    private void restoreDatabase() {
-        SharedPreferences prefs = getPreferences(MODE_PRIVATE);
-        boolean initialized = prefs.getBoolean(DB_INITIALIZED, false);
-        if (!initialized) {
-            mBillingService.restoreTransactions();
-        }
-    }
-
-    /** An array of product list entries for the products that can be purchased. */
-
-    private enum Managed { MANAGED, UNMANAGED, SUBSCRIPTION }
-
-
-    private PythonPurchaseObserver mPythonPurchaseObserver;
-    private Handler mBillingHandler;
-    private BillingService mBillingService;
-    private PurchaseDatabase mPurchaseDatabase;
-    private String mPayloadContents;
-    public List<String> mBillingQueue;
-
-    public void billingServiceStart_() {
-        mBillingQueue = new ArrayList<String>();
-
-        // Start the billing part
-        mPythonPurchaseObserver = new PythonPurchaseObserver(mBillingHandler);
-        mBillingService = new BillingService();
-        mBillingService.setContext(this);
-        mPurchaseDatabase = new PurchaseDatabase(this);
-
-        ResponseHandler.register(mPythonPurchaseObserver);
-        if (!mBillingService.checkBillingSupported()) {
-            //showDialog(DIALOG_CANNOT_CONNECT_ID);
-            Log.w(TAG, "NO BILLING SUPPORTED");
-        }
-        if (!mBillingService.checkBillingSupported(Consts.ITEM_TYPE_SUBSCRIPTION)) {
-            //showDialog(DIALOG_SUBSCRIPTIONS_NOT_SUPPORTED_ID);
-            Log.w(TAG, "NO SUBSCRIPTION SUPPORTED");
-        }
-    }
-
-    public void billingServiceStop_() {
-    }
-
-    public void billingBuy_(String mSku) {
-        Managed mManagedType = Managed.MANAGED;
-        if (Consts.DEBUG) {
-            Log.d(TAG, "buying sku: " + mSku);
-        }
-
-        if (mManagedType == Managed.MANAGED) {
-            if (!mBillingService.requestPurchase(mSku, Consts.ITEM_TYPE_INAPP, mPayloadContents)) {
-                Log.w(TAG, "ERROR IN BILLING REQUEST PURCHASE");
-            }
-        } else if (mManagedType == Managed.SUBSCRIPTION) {
-            if (!mBillingService.requestPurchase(mSku, Consts.ITEM_TYPE_INAPP, mPayloadContents)) {
-                Log.w(TAG, "ERROR IN BILLING REQUEST PURCHASE");
-            }
-        }
-    }
-
-    public String billingGetPurchasedItems_() {
-        String ownedItems = "";
-        Cursor cursor = mPurchaseDatabase.queryAllPurchasedItems();
-        if (cursor == null)
-            return "";
-
-        try {
-            int productIdCol = cursor.getColumnIndexOrThrow(
-                    PurchaseDatabase.PURCHASED_PRODUCT_ID_COL);
-            int qtCol = cursor.getColumnIndexOrThrow(
-                    PurchaseDatabase.PURCHASED_QUANTITY_COL);
-            while (cursor.moveToNext()) {
-                String productId = cursor.getString(productIdCol);
-                String qt = cursor.getString(qtCol);
-
-                productId = Security.unobfuscate(this, Configuration.billing_salt, productId);
-                if ( productId == null )
-                    continue;
-
-                if ( ownedItems != "" )
-                    ownedItems += "\n";
-                ownedItems += productId + "," + qt;
-            }
-        } finally {
-            cursor.close();
-        }
-
-        return ownedItems;
-    }
-
-
-    static void billingServiceStart() {
-        mActivity.billingServiceStart_();
-    }
-
-    static void billingServiceStop() {
-        mActivity.billingServiceStop_();
-    }
-
-    static void billingBuy(String sku) {
-        mActivity.billingBuy_(sku);
-    }
-
-    static String billingGetPurchasedItems() {
-        return mActivity.billingGetPurchasedItems_();
-    }
-
-    static String billingGetPendingMessage() {
-        if (mActivity.mBillingQueue.isEmpty())
-            return null;
-        return mActivity.mBillingQueue.remove(0);
-    }
-
-=======
-	protected void onDestroy() {
-      devicePurchase.destroy ();
-		if (mView != null) {
-			mView.onDestroy();
-		}
-		//Log.i(TAG, "on destroy (exit1)");
-        System.exit(0);
-	}
->>>>>>> d0c66668
+
+
 }
