--- conflicted
+++ resolved
@@ -28,7 +28,6 @@
  */
 public class Hardware {
 
-<<<<<<< HEAD
     // The context.
     static Context context;
     static View view;
@@ -47,26 +46,6 @@
      * Get an Overview of all Hardware Sensors of an Android Device
      */
     public static String getHardwareSensors() {
-=======
-     // The context.
-     static Context context;
-     static View view;
-     	
-     /**
-      * Vibrate for s seconds.
-      */
-     public static void vibrate(double s) {
-         Vibrator v = (Vibrator) context.getSystemService(Context.VIBRATOR_SERVICE);
-         if (v != null) {
-             v.vibrate((int) (1000 * s));
-         }
-     }
-
-     /**
-      * Get an Overview of all Hardware Sensors of an Android Device
-      */
-     public static String getHardwareSensors() {
->>>>>>> d0c66668
         SensorManager sm = (SensorManager) context.getSystemService(Context.SENSOR_SERVICE);
         List<Sensor> allSensors = sm.getSensorList(Sensor.TYPE_ALL);
 
